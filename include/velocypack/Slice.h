--- conflicted
+++ resolved
@@ -320,17 +320,6 @@
   // name
   // - 0x0e      : object with 8-byte index table entries, sorted by attribute
   // name
-<<<<<<< HEAD
-=======
-  // - 0x0f      : object with 1-byte index table entries, not sorted by
-  // attribute name
-  // - 0x10      : object with 2-byte index table entries, not sorted by
-  // attribute name
-  // - 0x11      : object with 4-byte index table entries, not sorted by
-  // attribute name
-  // - 0x12      : object with 8-byte index table entries, not sorted by
-  // attribute name
->>>>>>> 002ba13a
   Slice keyAt(ValueLength index, bool translate = true) const {
     if (!isObject()) {
       throw Exception(Exception::InvalidValueType, "Expecting type Object");
