#ifndef JASON_PARSER_H
#define JASON_PARSER_H 1

#include <math.h>

#include "JasonType.h"
#include "Jason.h"
#include "JasonBuilder.h"

namespace arangodb {
  namespace jason {

    class JasonParser {

      struct ParsedNumber {
        ParsedNumber ()
          : intValue(0),
            doubleValue(0.0),
            isInteger(true) {
        }

        void addDigit (int i) {
          if (isInteger) {
            // check if adding another digit to the int will make it overflow
            if (intValue < 1844674407370955161ULL ||
                (intValue == 1844674407370955161ULL && (i - '0') <= 5)) {
              // int won't overflow
              intValue = intValue * 10 + (i - '0');
              return;
            }
            // int would overflow
            doubleValue = static_cast<double>(intValue);
            isInteger = false;
          }

          doubleValue = doubleValue * 10.0 + (i - '0');
          if (std::isnan(doubleValue) || ! std::isfinite(doubleValue)) {
            throw JasonParserError("numeric value out of bounds");
          }
        }

        double asDouble () const {
          if (isInteger) {
            return static_cast<double>(intValue);
          }
          return doubleValue;
        }

        uint64_t intValue;
        double doubleValue;
        bool isInteger;
      };

      // This class can parse JSON very rapidly, but only from contiguous
      // blocks of memory. It builds the result using the JasonBuilder.
      //
      // Use as follows:
      //   JasonParser p;
      //   std::string json = "{\"a\":12}";
      //   try {
      //     size_t nr = p.parse(json);
      //   }
      //   catch (std::bad_alloc e) {
      //     std::cout << "Out of memory!" << std::endl;
      //   }
      //   catch (JasonParserError e) {
      //     std::cout << "Parse error: " << e.what() << std::endl;
      //     std::cout << "Position of error: " << p.errorPos() << std::endl;
      //   }
      //   JasonBuilder b = p.steal();
      //
      //   // p is now empty again and ready to parse more.

        JasonBuilder   _b;
        uint8_t const* _start;
        size_t         _size;
        size_t         _pos;

      public:

        struct JasonParserError : std::exception {
          private:
            std::string _msg;
          public:
            JasonParserError (std::string const& msg) : _msg(msg) {
            }
            char const* what() const noexcept {
              return _msg.c_str();
            }
        };

        JasonOptions options;        

        JasonParser (JasonParser const&) = delete;
        JasonParser& operator= (JasonParser const&) = delete;

        JasonParser () : _start(nullptr), _size(0), _pos(0) {
        }

        JasonLength parse (std::string const& json, bool multi = false) {
          _start = reinterpret_cast<uint8_t const*>(json.c_str());
          _size  = json.size();
          _pos   = 0;
          _b.clear();
          return parseInternal(multi);
        }

        JasonLength parse (uint8_t const* start, size_t size,
                           bool multi = false) {
          _start = start;
          _size = size;
          _pos = 0;
          _b.clear();
          return parseInternal(multi);
        }

        JasonLength parse (char const* start, size_t size,
                           bool multi = false) {
          _start = reinterpret_cast<uint8_t const*>(start);
          _size = size;
          _pos = 0;
          _b.clear();
          return parseInternal(multi);
        }

        // We probably want a parse from stream at some stage...
        // Not with this high-performance two-pass approach. :-(
        
        JasonBuilder&& steal () {
          return std::move(_b);
        }

        // Beware, only valid as long as you do not parse more, use steal
        // to move the data out!
        uint8_t const* jason () {
          return _b.start();
        }

        // Returns the position at the time when the just reported error
        // occurred, only use when handling an exception.
        size_t errorPos () const {
          return _pos > 0 ? _pos - 1 : _pos;
        }

        void clear () {
          _b.clear();
        }

      private:

        inline int peek () const {
          if (_pos >= _size) {
            return -1;
          }
          return static_cast<int>(_start[_pos]);
        }

        inline int consume () {
          if (_pos >= _size) {
            return -1;
          }
          return static_cast<int>(_start[_pos++]);
        }

        inline void unconsume () {
          --_pos;
        }

        inline void reset () {
          _pos = 0;
        }

        // The following function does the actual parse. It gets bytes
        // via peek, consume and reset appends the result to the JasonBuilder
        // in _b. Errors are reported via an exception.
        // Behind the scenes it runs two parses, one to collect sizes and
        // check for parse errors (scan phase) and then one to actually
        // build the result (build phase).

        JasonLength parseInternal (bool multi) {
          _b.options = options; // copy over options

          // skip over optional BOM
          if (_size >= 3 &&
              _start[0] == 0xef &&
              _start[1] == 0xbb &&
              _start[2] == 0xbf) {
            // found UTF-8 BOM. simply skip over it
            _pos += 3;
          }

          JasonLength nr = 0;
          do {
            parseJson();
            nr++;
            while (_pos < _size && 
                   isWhiteSpace(_start[_pos])) {
              ++_pos;
            }
            if (! multi && _pos != _size) {
              consume();  // to get error reporting right
              throw JasonParserError("expecting EOF");
            }
          } 
          while (multi && _pos < _size);
          return nr;
        }

        inline bool isWhiteSpace (uint8_t i) const noexcept {
          return (i == ' ' || i == '\t' || i == '\n' || i == '\r');
        }

        // skips over all following whitespace tokens but does not consume the
        // byte following the whitespace
        inline int skipWhiteSpace (char const* err) {
          while (_pos < _size) {
            if (! isWhiteSpace(_start[_pos])) { 
              return static_cast<int>(_start[_pos]);
            }
            ++_pos;
          } 
          throw JasonParserError(err);
        }

        // The fast non-checking variant:
        inline int skipWhiteSpaceNoCheck () {
          while (_pos < _size) {
            if (! isWhiteSpace(_start[_pos])) {
              return static_cast<int>(_start[_pos]);
            }
            ++_pos;
          } 
          return -1;
        }

        void parseTrue () {
          // Called, when main mode has just seen a 't', need to see "rue" next
          if (consume() != 'r' || consume() != 'u' || consume() != 'e') {
            throw JasonParserError("true expected");
          }
          _b.addTrue();
        }

        void parseFalse () {
          // Called, when main mode has just seen a 'f', need to see "alse" next
          if (consume() != 'a' || consume() != 'l' || consume() != 's' ||
              consume() != 'e') {
            throw JasonParserError("false expected");
          }
          _b.addFalse();
        }

        void parseNull () {
          // Called, when main mode has just seen a 'n', need to see "ull" next
          if (consume() != 'u' || consume() != 'l' || consume() != 'l') {
            throw JasonParserError("null expected");
          }
          _b.addNull();
        }
        
        void scanDigits (ParsedNumber& value) {
          while (true) {
            int i = consume();
            if (i < 0) {
              return;
            }
            if (i < '0' || i > '9') {
              unconsume();
              return;
            }
            value.addDigit(i);
          }
        }

        double scanDigitsFractional () {
          double pot = 0.1;
          double x = 0.0;
          while (true) {
            int i = consume();
            if (i < 0) {
              return x;
            }
            if (i < '0' || i > '9') {
              unconsume();
              return x;
            }
            x = x + pot * (i - '0');
            pot /= 10.0;
          }
        }

        inline int getOneOrThrow (char const* msg) {
          int i = consume();
          if (i < 0) {
            throw JasonParserError(msg);
          }
          return i;
        }

        void parseNumber () {
          ParsedNumber numberValue;
          bool negative = false;
          int i = consume();
          // We know that a character is coming, and it's a number if it
          // starts with '-' or a digit. otherwise it's invalid
          if (i == '-') {
            i = getOneOrThrow("scanNumber: incomplete number");
            negative = true;
          }
          if (i < '0' || i > '9') {
            throw JasonParserError("value expected");
          }
          
          if (i != '0') {
            unconsume();
            scanDigits(numberValue);
          }
          i = consume();
          if (i < 0 || i != '.') {
            if (i >= 0) {
              unconsume();
            }
            if (! numberValue.isInteger) {
              _b.addDouble(numberValue.doubleValue);
            }
            else if (negative) {
              _b.addNegInt(numberValue.intValue);
            }
            else {
              _b.addUInt(numberValue.intValue);
            }
            return;
          }
          i = getOneOrThrow("scanNumber: incomplete number");
          if (i < '0' || i > '9') {
            throw JasonParserError("scanNumber: incomplete number");
          }
          unconsume();
          double fractionalPart = scanDigitsFractional();
          if (negative) {
            fractionalPart = - numberValue.asDouble() - fractionalPart;
          }
          else {
            fractionalPart = numberValue.asDouble() + fractionalPart;
          }
          i = consume();
          if (i < 0) {
            _b.addDouble(fractionalPart);
            return;
          }
          if (i != 'e' && i != 'E') {
            unconsume();
            _b.addDouble(fractionalPart);
            return;
          }
          i = getOneOrThrow("scanNumber: incomplete number");
          negative = false;
          if (i == '+' || i == '-') {
            negative = (i == '-');
            i = getOneOrThrow("scanNumber: incomplete number");
          }
          if (i < '0' || i > '9') {
            throw JasonParserError("scanNumber: incomplete number");
          }
          unconsume();
          ParsedNumber exponent;
          scanDigits(exponent);
          if (negative) {
            fractionalPart *= pow(10, -exponent.asDouble());
          }
          else {
            fractionalPart *= pow(10, exponent.asDouble());
          }
          if (std::isnan(fractionalPart) || ! std::isfinite(fractionalPart)) {
            throw JasonParserError("numeric value out of bounds");
          }
          _b.addDouble(fractionalPart);
        }

        int inline fastStringCopy (uint8_t* dst, uint8_t const* src) {
          int count = 256;
<<<<<<< HEAD
          while (count > 0 && 
                 *src >= 32 && 
                 *src != '\\' && 
                 *src != '"') {
=======
          while (*src != '"' && 
                 *src != '\\' && 
                 *src >= 32 && 
                 count > 0) {
>>>>>>> e6bc5387
            *dst++ = *src++;
            count--;
          }
          return 256 - count;
        }

        void parseString () {
          // When we get here, we have seen a " character and now want to
          // find the end of the string and parse the string value to its
          // Jason representation. We assume that the string is short and
          // insert 8 bytes for the length as soon as we reach 127 bytes
          // in the Jason representation.

          JasonLength const base = _b._pos;
          _b.reserveSpace(1);
          _b._start[_b._pos++] = 0x40;   // correct this later

          bool large = false;          // set to true when we reach 128 bytes
          uint32_t highSurrogate = 0;  // non-zero if high-surrogate was seen

          while (true) {
<<<<<<< HEAD
            _b.reserveSpace(256);
            if (_size - _pos >= 257) {
=======
#ifdef JASON_VALIDATEUTF8
            int i = getOneOrThrow("scanString: Unfinished string detected.");
#else
            if (_size - _pos >= 257) {
              _b.reserveSpace(256);
>>>>>>> e6bc5387
              int count = fastStringCopy(_b._start + _b._pos, _start + _pos);
              _pos += count;
              _b._pos += count;
            }
            int i = getOneOrThrow("scanString: Unfinished string detected.");
            if (! large && _b._pos - (base + 1) > 127) {
              large = true;
              _b.reserveSpace(8);
              memmove(_b._start + base + 9, _b._start + base + 1,
                      _b._pos - (base + 1));
              _b._pos += 8;
            }
<<<<<<< HEAD
=======
#endif
>>>>>>> e6bc5387
            switch (i) {
              case '"':
                JasonLength len;
                if (! large) {
                  len = _b._pos - (base + 1);
                  _b._start[base] = 0x40 + static_cast<uint8_t>(len);
                  // String is ready
                }
                else {
                  len = _b._pos - (base + 9);
                  _b._start[base] = 0x0c;
                  for (JasonLength i = 1; i <= 8; i++) {
                    _b._start[base + i] = len & 0xff;
                    len >>= 8;
                  }
                }
                return;
              case '\\':
                // Handle cases or throw error
                i = consume();
                if (i < 0) {
                  throw JasonParserError("scanString: Unfinished string detected.");
                }
                switch (i) {
                  case '"':
                  case '/':
                  case '\\':
                    _b.reserveSpace(1);
                    _b._start[_b._pos++] = static_cast<uint8_t>(i);
                    highSurrogate = 0;
                    break;
                  case 'b':
                    _b.reserveSpace(1);
                    _b._start[_b._pos++] = '\b';
                    highSurrogate = 0;
                    break;
                  case 'f':
                    _b.reserveSpace(1);
                    _b._start[_b._pos++] = '\f';
                    highSurrogate = 0;
                    break;
                  case 'n':
                    _b.reserveSpace(1);
                    _b._start[_b._pos++] = '\n';
                    highSurrogate = 0;
                    break;
                  case 'r':
                    _b.reserveSpace(1);
                    _b._start[_b._pos++] = '\r';
                    highSurrogate = 0;
                    break;
                  case 't':
                    _b.reserveSpace(1);
                    _b._start[_b._pos++] = '\t';
                    highSurrogate = 0;
                    break;
                  case 'u': {
                    uint32_t v = 0;
                    for (int j = 0; j < 4; j++) {
                      i = consume();
                      if (i < 0) {
                        throw JasonParserError("scanString: Unfinished \\uXXXX.");
                      }
                      if (i >= '0' && i <= '9') {
                        v = (v << 4) + i - '0';
                      }
                      else if (i >= 'a' && i <= 'f') {
                        v = (v << 4) + i - 'a' + 10;
                      }
                      else if (i >= 'A' && i <= 'F') {
                        v = (v << 4) + i - 'A' + 10;
                      }
                      else {
                        throw JasonParserError("scanString: Illegal hash digit.");
                      }
                    }
                    if (v < 0x80) {
                      _b.reserveSpace(1);
                      _b._start[_b._pos++] = static_cast<uint8_t>(v);
                      highSurrogate = 0;
                    }
                    else if (v < 0x800) {
                      _b.reserveSpace(2);
                      _b._start[_b._pos++] = 0xc0 + (v >> 6);
                      _b._start[_b._pos++] = 0x80 + (v & 0x3f);
                      highSurrogate = 0;
                    }
                    else if (v >= 0xdc00 && v < 0xe000 &&
                             highSurrogate != 0) {
                      // Low surrogate, put the two together:
                      v = 0x10000 + ((highSurrogate - 0xd800) << 10)
                                  + v - 0xdc00;
                      _b._pos -= 3;
                      _b.reserveSpace(4);
                      _b._start[_b._pos++] = 0xf0 + (v >> 18);
                      _b._start[_b._pos++] = 0x80 + ((v >> 12) & 0x3f);
                      _b._start[_b._pos++] = 0x80 + ((v >> 6) & 0x3f);
                      _b._start[_b._pos++] = 0x80 + (v & 0x3f);
                      highSurrogate = 0;
                    }
                    else {
                      if (v >= 0xd800 && v < 0xdc00) {
                        // High surrogate:
                        highSurrogate = v;
                      }
                      else {
                        highSurrogate = 0;
                      }
                      _b.reserveSpace(3);
                      _b._start[_b._pos++] = 0xe0 + (v >> 12);
                      _b._start[_b._pos++] = 0x80 + ((v >> 6) & 0x3f);
                      _b._start[_b._pos++] = 0x80 + (v & 0x3f);
                    }
                    break;
                  }
                  default:
                    throw JasonParserError("scanString: Illegal \\ sequence.");
                }
                break;
              default:
                if ((i & 0x80) == 0) {
                  // non-UTF-8 sequence
                  if (i < 0x20) {
                    // control character
                    throw JasonParserError("scanString: Found control character.");
                  }
                  highSurrogate = 0;
                  _b.reserveSpace(1);
                  _b._start[_b._pos++] = static_cast<uint8_t>(i);
                }
                else {
                  // multi-byte UTF-8 sequence!
                  int follow = 0;
                  if ((i & 0xe0) == 0x80) {
                    throw JasonParserError("scanString: Illegal UTF-8 byte.");
                  }
                  else if ((i & 0xe0) == 0xc0) {
                    // two-byte sequence
                    follow = 1;
                  }
                  else if ((i & 0xf0) == 0xe0) {
                    // three-byte sequence
                    follow = 2;
                  }
                  else if ((i & 0xf8) == 0xf0) {
                    // four-byte sequence
                    follow = 3;
                  }
                  else {
                    throw JasonParserError("scanString: Illegal 5- or 6-byte sequence found in UTF-8 string.");
                  }

                  // validate follow up characters
                  _b.reserveSpace(1 + follow);
                  _b._start[_b._pos++] = static_cast<uint8_t>(i);
                  for (int j = 0; j < follow; ++j) {
                    i = getOneOrThrow("scanString: truncated UTF-8 sequence");
                    if ((i & 0xc0) != 0x80) {
                      throw JasonParserError("scanString: invalid UTF-8 sequence");
                    }
                    _b._start[_b._pos++] = static_cast<uint8_t>(i);
                  }
                  highSurrogate = 0;
                }
                break;
            }
          }
        }

        void parseArray () {
          JasonLength base = _b._pos;
          _b.addArray();

          int i = skipWhiteSpace("scanArray: item or ] expected");
          if (i == ']') {
            // empty array
            ++_pos;   // the closing ']'
            _b.close();
            return;
          }

          while (true) {
            // parse array element itself
            _b.reportAdd(base);
            parseJson();
            i = skipWhiteSpace("scanArray: , or ] expected");
            if (i == ']') {
              // end of array
              ++_pos;  // the closing ']'
              _b.close();
              return;
            }
            // skip over ','
            if (i != ',') {
              throw JasonParserError("scanArray: , or ] expected");
            }
            ++_pos;  // the ','
          }
        }
                       
        void parseObject () {
          JasonLength base = _b._pos;
          _b.addObject();

          int i = skipWhiteSpace("scanObject: item or } expected");
          if (i == '}') {
            // empty array
            consume();   // the closing ']'
            _b.close();
            return;
          }

          while (true) {
            // always expecting a string attribute name here
            if (i != '"') {
              throw JasonParserError("scanObject: \" or } expected");
            }
            // get past the initial '"'
            ++_pos;

            _b.reportAdd(base);
            parseString();
            i = skipWhiteSpace("scanObject: : expected");
            // always expecting the ':' here
            if (i != ':') {
              throw JasonParserError("scanObject: : expected");
            }
            ++_pos; // skip over the colon

            parseJson();
            i = skipWhiteSpace("scanObject: , or } expected");
            if (i == '}') {
              // end of object
              ++_pos;  // the closing '}'
              _b.close();
              return;
            }
            if (i != ',') {
              throw JasonParserError("scanObject: , or } expected");
            } 
            // skip over ','
            ++_pos;  // the ','
            i = skipWhiteSpace("scanObject: \" or } expected");
          }
        }
                       
        void parseJson () {
          skipWhiteSpace("expecting item");
          int i = consume();
          if (i < 0) {
            return; 
          }
          switch (i) {
            case '{': 
              parseObject();  // this consumes the closing '}' or throws
              break;
            case '[':
              parseArray();   // this consumes the closing ']' or throws
              break;
            case 't':
              parseTrue();    // this consumes "rue" or throws
              break;
            case 'f':
              parseFalse();   // this consumes "alse" or throws
              break;
            case 'n':
              parseNull();    // this consumes "ull" or throws
              break;
            case '"': 
              parseString();
              break;
            default: {
              // everything else must be a number or is invalid...
              // this includes '-' and '0' to '9'. scanNumber() will
              // throw if the input is non-numeric
              unconsume();
              parseNumber();  // this consumes the number or throws
              break;
            }
          }
        }

    };

  }  // namespace arangodb::jason
}  // namespace arangodb

#endif<|MERGE_RESOLUTION|>--- conflicted
+++ resolved
@@ -379,17 +379,10 @@
 
         int inline fastStringCopy (uint8_t* dst, uint8_t const* src) {
           int count = 256;
-<<<<<<< HEAD
-          while (count > 0 && 
-                 *src >= 32 && 
-                 *src != '\\' && 
-                 *src != '"') {
-=======
           while (*src != '"' && 
                  *src != '\\' && 
                  *src >= 32 && 
                  count > 0) {
->>>>>>> e6bc5387
             *dst++ = *src++;
             count--;
           }
@@ -411,16 +404,11 @@
           uint32_t highSurrogate = 0;  // non-zero if high-surrogate was seen
 
           while (true) {
-<<<<<<< HEAD
-            _b.reserveSpace(256);
-            if (_size - _pos >= 257) {
-=======
 #ifdef JASON_VALIDATEUTF8
             int i = getOneOrThrow("scanString: Unfinished string detected.");
 #else
             if (_size - _pos >= 257) {
               _b.reserveSpace(256);
->>>>>>> e6bc5387
               int count = fastStringCopy(_b._start + _b._pos, _start + _pos);
               _pos += count;
               _b._pos += count;
@@ -433,10 +421,7 @@
                       _b._pos - (base + 1));
               _b._pos += 8;
             }
-<<<<<<< HEAD
-=======
 #endif
->>>>>>> e6bc5387
             switch (i) {
               case '"':
                 JasonLength len;
